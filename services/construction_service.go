// Copyright 2020 Coinbase, Inc.
//
// Licensed under the Apache License, Version 2.0 (the "License");
// you may not use this file except in compliance with the License.
// You may obtain a copy of the License at
//
//      http://www.apache.org/licenses/LICENSE-2.0
//
// Unless required by applicable law or agreed to in writing, software
// distributed under the License is distributed on an "AS IS" BASIS,
// WITHOUT WARRANTIES OR CONDITIONS OF ANY KIND, either express or implied.
// See the License for the specific language governing permissions and
// limitations under the License.

package services

import (
	"bytes"
	"context"
	"encoding/hex"
	"encoding/json"
	"errors"
	"fmt"
	"math/big"
	"strconv"

	"github.com/RavenProject/rosetta-ravencoin/configuration"
	"github.com/RavenProject/rosetta-ravencoin/ravencoin"
	"github.com/RavenProject/rosetta-ravencoin/ravencoin/wire"

	"github.com/RavenProject/rosetta-ravencoin/ravenutil"

	"github.com/RavenProject/rosetta-ravencoin/ravencoin/btcec"
	"github.com/RavenProject/rosetta-ravencoin/ravencoin/txscript"

	"github.com/coinbase/rosetta-sdk-go/parser"
	"github.com/coinbase/rosetta-sdk-go/server"
	"github.com/coinbase/rosetta-sdk-go/types"
)

const (
	// bytesInKB is the number of bytes in a KB. In Ravencoin, this is
	// considered to be 1000.
	bytesInKb = float64(1000) // nolint:gomnd

	// defaultConfirmationTarget is the number of blocks we would
	// like our transaction to be included by.
	defaultConfirmationTarget = int64(2) // nolint:gomnd
)

// ConstructionAPIService implements the server.ConstructionAPIServicer interface.
type ConstructionAPIService struct {
	config *configuration.Configuration
	client Client
	i      Indexer
}

// NewConstructionAPIService creates a new instance of a ConstructionAPIService.
func NewConstructionAPIService(
	config *configuration.Configuration,
	client Client,
	i Indexer,
) server.ConstructionAPIServicer {
	return &ConstructionAPIService{
		config: config,
		client: client,
		i:      i,
	}
}

// ConstructionDerive implements the /construction/derive endpoint.
func (s *ConstructionAPIService) ConstructionDerive(
	ctx context.Context,
	request *types.ConstructionDeriveRequest,
) (*types.ConstructionDeriveResponse, *types.Error) {
	addr, err := ravenutil.NewAddressPubKeyHash(
		ravenutil.Hash160(request.PublicKey.Bytes),
		s.config.Params,
	)
	if err != nil {
		return nil, wrapErr(ErrUnableToDerive, err)
	}

	return &types.ConstructionDeriveResponse{
		AccountIdentifier: &types.AccountIdentifier{
			Address: addr.EncodeAddress(),
		},
	}, nil
}

// estimateSize returns the estimated size of a transaction in vBytes.
// func (s *ConstructionAPIService) estimateSize(operations []*types.Operation) float64 {
// 	size := ravencoin.TransactionOverhead
// 	for _, operation := range operations {
// 		switch operation.Type {
// 		case ravencoin.InputOpType:
// 			size += ravencoin.InputSize
// 		case ravencoin.OutputOpType:
// 			size += ravencoin.OutputOverhead
// 			addr, err := ravenutil.DecodeAddress(operation.Account.Address, nil) //s.config.Params)
// 			if err != nil {
// 				size += ravencoin.P2PKHScriptPubkeySize
// 				continue
// 			}
<<<<<<< HEAD
=======

>>>>>>> 8ce747ce
// 			script, err := txscript.PayToAddrScript(addr)
// 			if err != nil {
// 				size += ravencoin.P2PKHScriptPubkeySize
// 				continue
// 			}
<<<<<<< HEAD
=======

>>>>>>> 8ce747ce
// 			size += len(script)
// 		}
// 	}
// 	return float64(size)
// }
func (s *ConstructionAPIService) estimateSize(operations []*types.Operation) float64 {
	size := ravencoin.TransactionOverhead
	for _, operation := range operations {
		switch operation.Type {
		case ravencoin.InputOpType:
			size += ravencoin.InputSize
		case ravencoin.OutputOpType:
			size += ravencoin.OutputOverhead
			addr, err := ravenutil.DecodeAddress(operation.Account.Address, s.config.Params)
			if err != nil {
				size += ravencoin.P2PKHReplayScriptPubkeySize
				continue
			}
			hashReplay, _ := hex.DecodeString("0000000000000000000000000000000000000000000000000000000000000000")
			script, err := txscript.PayToAddrReplayOutScript(addr, hashReplay, 100)
			if err != nil {
				size += ravencoin.P2PKHReplayScriptPubkeySize
				continue
			}

			size += len(script)
		}
	}

	return float64(size)
}

// ConstructionPreprocess implements the /construction/preprocess
// endpoint.
// func (s *ConstructionAPIService) ConstructionPreprocess(
// 	ctx context.Context,
// 	request *types.ConstructionPreprocessRequest,
// ) (*types.ConstructionPreprocessResponse, *types.Error) {
// 	descriptions := &parser.Descriptions{
// 		OperationDescriptions: []*parser.OperationDescription{
// 			{
// 				Type: ravencoin.InputOpType,
// 				Account: &parser.AccountDescription{
// 					Exists: true,
// 				},
// 				Amount: &parser.AmountDescription{
// 					Exists:   true,
// 					Sign:     parser.NegativeAmountSign,
// 					Currency: s.config.Currency,
// 				},
// 				CoinAction:   types.CoinSpent,
// 				AllowRepeats: true,
// 			},
// 		},
// 	}
<<<<<<< HEAD
=======

>>>>>>> 8ce747ce
// 	matches, err := parser.MatchOperations(descriptions, request.Operations)
// 	if err != nil {
// 		return nil, wrapErr(ErrUnclearIntent, err)
// 	}
<<<<<<< HEAD
=======

>>>>>>> 8ce747ce
// 	coins := make([]*types.Coin, len(matches[0].Operations))
// 	for i, input := range matches[0].Operations {
// 		if input.CoinChange == nil {
// 			return nil, wrapErr(ErrUnclearIntent, errors.New("CoinChange cannot be nil"))
// 		}
<<<<<<< HEAD
=======

>>>>>>> 8ce747ce
// 		coins[i] = &types.Coin{
// 			CoinIdentifier: input.CoinChange.CoinIdentifier,
// 			Amount:         input.Amount,
// 		}
// 	}
<<<<<<< HEAD
=======

>>>>>>> 8ce747ce
// 	options, err := types.MarshalMap(&preprocessOptions{
// 		Coins:         coins,
// 		EstimatedSize: s.estimateSize(request.Operations),
// 		FeeMultiplier: request.SuggestedFeeMultiplier,
// 	})
// 	if err != nil {
// 		return nil, wrapErr(ErrUnableToParseIntermediateResult, err)
// 	}
<<<<<<< HEAD
=======

>>>>>>> 8ce747ce
// 	return &types.ConstructionPreprocessResponse{
// 		Options: options,
// 	}, nil
// }
func (s *ConstructionAPIService) ConstructionPreprocess(
	ctx context.Context,
	request *types.ConstructionPreprocessRequest,
) (*types.ConstructionPreprocessResponse, *types.Error) {
	descriptions := &parser.Descriptions{
		OperationDescriptions: []*parser.OperationDescription{
			{
				Type: ravencoin.InputOpType,
				Account: &parser.AccountDescription{
					Exists: true,
				},
				Amount: &parser.AmountDescription{
					Exists:   true,
					Sign:     parser.NegativeAmountSign,
					Currency: s.config.Currency,
				},
				CoinAction:   types.CoinSpent,
				AllowRepeats: true,
			},
		},
	}

	matches, err := parser.MatchOperations(descriptions, request.Operations)
	if err != nil {
		return nil, wrapErr(ErrUnclearIntent, err)
	}

	coins := make([]*types.Coin, len(matches[0].Operations))
	for i, input := range matches[0].Operations {
		if input.CoinChange == nil {
			return nil, wrapErr(ErrUnclearIntent, errors.New("CoinChange cannot be nil"))
		}

		coins[i] = &types.Coin{
			CoinIdentifier: input.CoinChange.CoinIdentifier,
			Amount:         input.Amount,
		}
	}

	options, err := types.MarshalMap(&preprocessOptions{
		Coins:         coins,
		EstimatedSize: s.estimateSize(request.Operations),
		FeeMultiplier: request.SuggestedFeeMultiplier,
	})
	if err != nil {
		return nil, wrapErr(ErrUnableToParseIntermediateResult, err)
	}

	return &types.ConstructionPreprocessResponse{
		Options: options,
	}, nil
}

// ConstructionMetadata implements the /construction/metadata endpoint.
// func (s *ConstructionAPIService) ConstructionMetadata(
// 	ctx context.Context,
// 	request *types.ConstructionMetadataRequest,
// ) (*types.ConstructionMetadataResponse, *types.Error) {
// 	if s.config.Mode != configuration.Online {
// 		return nil, wrapErr(ErrUnavailableOffline, nil)
// 	}
<<<<<<< HEAD
=======

>>>>>>> 8ce747ce
// 	var options preprocessOptions
// 	if err := types.UnmarshalMap(request.Options, &options); err != nil {
// 		return nil, wrapErr(ErrUnableToParseIntermediateResult, err)
// 	}
<<<<<<< HEAD
=======

>>>>>>> 8ce747ce
// 	// Determine feePerKB and ensure it is not below the minimum fee
// 	// relay rate.
// 	feePerKB, err := s.client.SuggestedFeeRate(ctx, defaultConfirmationTarget)
// 	if err != nil {
// 		return nil, wrapErr(ErrCouldNotGetFeeRate, err)
// 	}
// 	if options.FeeMultiplier != nil {
// 		feePerKB *= *options.FeeMultiplier
// 	}
// 	if feePerKB < ravencoin.MinFeeRate {
// 		feePerKB = ravencoin.MinFeeRate
// 	}
<<<<<<< HEAD
=======

>>>>>>> 8ce747ce
// 	// Calculated the estimated fee in Satoshis
// 	satoshisPerB := (feePerKB * float64(ravencoin.SatoshisInRavencoin)) / bytesInKb
// 	estimatedFee := satoshisPerB * options.EstimatedSize
// 	suggestedFee := &types.Amount{
// 		Value:    fmt.Sprintf("%d", int64(estimatedFee)),
// 		Currency: s.config.Currency,
// 	}
<<<<<<< HEAD
=======

>>>>>>> 8ce747ce
// 	scripts, err := s.i.GetScriptPubKeys(ctx, options.Coins)
// 	if err != nil {
// 		return nil, wrapErr(ErrScriptPubKeysMissing, err)
// 	}
<<<<<<< HEAD
=======

>>>>>>> 8ce747ce
// 	metadata, err := types.MarshalMap(&constructionMetadata{ScriptPubKeys: scripts})
// 	if err != nil {
// 		return nil, wrapErr(ErrUnableToParseIntermediateResult, err)
// 	}
<<<<<<< HEAD
=======

>>>>>>> 8ce747ce
// 	return &types.ConstructionMetadataResponse{
// 		Metadata:     metadata,
// 		SuggestedFee: []*types.Amount{suggestedFee},
// 	}, nil
// }
<<<<<<< HEAD
=======

>>>>>>> 8ce747ce
func (s *ConstructionAPIService) ConstructionMetadata(
	ctx context.Context,
	request *types.ConstructionMetadataRequest,
) (*types.ConstructionMetadataResponse, *types.Error) {
	if s.config.Mode != configuration.Online {
		return nil, wrapErr(ErrUnavailableOffline, nil)
	}

	var options preprocessOptions
	if err := types.UnmarshalMap(request.Options, &options); err != nil {
		return nil, wrapErr(ErrUnableToParseIntermediateResult, err)
	}

	// Determine feePerKB and ensure it is not below the minimum fee
	// relay rate.
	feePerKB, err := s.client.SuggestedFeeRate(ctx, defaultConfirmationTarget)
	if err != nil {
		return nil, wrapErr(ErrCouldNotGetFeeRate, err)
	}
	if options.FeeMultiplier != nil {
		feePerKB *= *options.FeeMultiplier
	}
	if feePerKB < ravencoin.MinFeeRate {
		feePerKB = ravencoin.MinFeeRate
	}

	// Calculated the estimated fee in Satoshis
	satoshisPerB := (feePerKB * float64(ravencoin.SatoshisInRavencoin)) / bytesInKb
	estimatedFee := satoshisPerB * options.EstimatedSize
	suggestedFee := &types.Amount{
		Value:    fmt.Sprintf("%d", int64(estimatedFee)),
		Currency: s.config.Currency,
	}

	scripts, err := s.i.GetScriptPubKeys(ctx, options.Coins)
	if err != nil {
		return nil, wrapErr(ErrScriptPubKeysMissing, err)
	}

	// Determine the blockhash for the replay protection
	bestblockHash, err := s.client.GetBestBlock(ctx)
	if err != nil {
		return nil, wrapErr(ErrCouldNotGetBestBlock, err)
	}
	hashReplay, err := s.client.GetHashFromIndex(ctx, bestblockHash-100)

	metadata, err := types.MarshalMap(&constructionMetadata{ScriptPubKeys: scripts, ReplayBlockHeight: bestblockHash - 100, ReplayBlockHash: hashReplay})
	if err != nil {
		return nil, wrapErr(ErrUnableToParseIntermediateResult, err)
	}

	return &types.ConstructionMetadataResponse{
		Metadata:     metadata,
		SuggestedFee: []*types.Amount{suggestedFee},
	}, nil
}

// ConstructionPayloads implements the /construction/payloads endpoint.
// func (s *ConstructionAPIService) ConstructionPayloads(
// 	ctx context.Context,
// 	request *types.ConstructionPayloadsRequest,
// ) (*types.ConstructionPayloadsResponse, *types.Error) {
// 	descriptions := &parser.Descriptions{
// 		OperationDescriptions: []*parser.OperationDescription{
// 			{
// 				Type: ravencoin.InputOpType,
// 				Account: &parser.AccountDescription{
// 					Exists: true,
// 				},
// 				Amount: &parser.AmountDescription{
// 					Exists:   true,
// 					Sign:     parser.NegativeAmountSign,
// 					Currency: s.config.Currency,
// 				},
// 				AllowRepeats: true,
// 				CoinAction:   types.CoinSpent,
// 			},
// 			{
// 				Type: ravencoin.OutputOpType,
// 				Account: &parser.AccountDescription{
// 					Exists: true,
// 				},
// 				Amount: &parser.AmountDescription{
// 					Exists:   true,
// 					Sign:     parser.PositiveAmountSign,
// 					Currency: s.config.Currency,
// 				},
// 				AllowRepeats: true,
// 			},
// 		},
// 		ErrUnmatched: true,
// 	}
<<<<<<< HEAD
=======

>>>>>>> 8ce747ce
// 	matches, err := parser.MatchOperations(descriptions, request.Operations)
// 	if err != nil {
// 		return nil, wrapErr(ErrUnclearIntent, err)
// 	}
<<<<<<< HEAD
=======

>>>>>>> 8ce747ce
// 	tx := wire.NewMsgTx(wire.TxVersion)
// 	for _, input := range matches[0].Operations {
// 		if input.CoinChange == nil {
// 			return nil, wrapErr(ErrUnclearIntent, errors.New("CoinChange cannot be nil"))
// 		}
<<<<<<< HEAD
=======

>>>>>>> 8ce747ce
// 		transactionHash, index, err := ravencoin.ParseCoinIdentifier(input.CoinChange.CoinIdentifier)
// 		if err != nil {
// 			return nil, wrapErr(ErrInvalidCoin, err)
// 		}
<<<<<<< HEAD
=======

>>>>>>> 8ce747ce
// 		tx.AddTxIn(&wire.TxIn{
// 			PreviousOutPoint: wire.OutPoint{
// 				Hash:  *transactionHash,
// 				Index: index,
// 			},
// 			SignatureScript: nil,
// 			Sequence:        wire.MaxTxInSequenceNum,
// 		})
// 	}
<<<<<<< HEAD
=======

>>>>>>> 8ce747ce
// 	for i, output := range matches[1].Operations {
// 		addr, err := ravenutil.DecodeAddress(output.Account.Address, nil) //s.config.Params)
// 		if err != nil {
// 			return nil, wrapErr(ErrUnableToDecodeAddress, fmt.Errorf(
// 				"%w unable to decode address %s",
// 				err,
// 				output.Account.Address,
// 			),
// 			)
// 		}
<<<<<<< HEAD
=======

>>>>>>> 8ce747ce
// 		pkScript, err := txscript.PayToAddrScript(addr)
// 		if err != nil {
// 			return nil, wrapErr(
// 				ErrUnableToDecodeAddress,
// 				fmt.Errorf("%w unable to construct payToAddrScript", err),
// 			)
// 		}
<<<<<<< HEAD
=======

>>>>>>> 8ce747ce
// 		tx.AddTxOut(&wire.TxOut{
// 			Value:    matches[1].Amounts[i].Int64(),
// 			PkScript: pkScript,
// 		})
// 	}
<<<<<<< HEAD
=======

>>>>>>> 8ce747ce
// 	// Create Signing Payloads (must be done after entire tx is constructed
// 	// or hash will not be correct).
// 	inputAmounts := make([]string, len(tx.TxIn))
// 	inputAddresses := make([]string, len(tx.TxIn))
// 	payloads := make([]*types.SigningPayload, len(tx.TxIn))
// 	var metadata constructionMetadata
// 	if err := types.UnmarshalMap(request.Metadata, &metadata); err != nil {
// 		return nil, wrapErr(ErrUnableToParseIntermediateResult, err)
// 	}
<<<<<<< HEAD
=======

>>>>>>> 8ce747ce
// 	for i := range tx.TxIn {
// 		address := matches[0].Operations[i].Account.Address
// 		script, err := hex.DecodeString(metadata.ScriptPubKeys[i].Hex)
// 		if err != nil {
// 			return nil, wrapErr(ErrUnableToDecodeScriptPubKey, err)
// 		}
<<<<<<< HEAD
=======

>>>>>>> 8ce747ce
// 		class, _, err := ravencoin.ParseSingleAddress(nil /*s.config.Params*/, script)
// 		if err != nil {
// 			return nil, wrapErr(
// 				ErrUnableToDecodeAddress,
// 				fmt.Errorf("%w unable to parse address for utxo %d", err, i),
// 			)
// 		}
<<<<<<< HEAD
// 		inputAddresses[i] = address
// 		inputAmounts[i] = matches[0].Amounts[i].String()
// 		absAmount := new(big.Int).Abs(matches[0].Amounts[i]).Int64()
=======

// 		inputAddresses[i] = address
// 		inputAmounts[i] = matches[0].Amounts[i].String()
// 		absAmount := new(big.Int).Abs(matches[0].Amounts[i]).Int64()

>>>>>>> 8ce747ce
// 		switch class {
// 		case txscript.WitnessV0PubKeyHashTy:
// 			hash, err := txscript.CalcWitnessSigHash(
// 				script,
// 				txscript.NewTxSigHashes(tx),
// 				txscript.SigHashAll,
// 				tx,
// 				i,
// 				absAmount,
// 			)
// 			if err != nil {
// 				return nil, wrapErr(ErrUnableToCalculateSignatureHash, err)
// 			}
<<<<<<< HEAD
=======

>>>>>>> 8ce747ce
// 			payloads[i] = &types.SigningPayload{
// 				AccountIdentifier: &types.AccountIdentifier{
// 					Address: address,
// 				},
// 				Bytes:         hash,
// 				SignatureType: types.Ecdsa,
// 			}
// 		default:
// 			return nil, wrapErr(
// 				ErrUnsupportedScriptType,
// 				fmt.Errorf("unupported script type: %s", class),
// 			)
// 		}
// 	}
<<<<<<< HEAD
=======

>>>>>>> 8ce747ce
// 	buf := bytes.NewBuffer(make([]byte, 0, tx.SerializeSize()))
// 	if err := tx.Serialize(buf); err != nil {
// 		return nil, wrapErr(ErrUnableToParseIntermediateResult, err)
// 	}
<<<<<<< HEAD
=======

>>>>>>> 8ce747ce
// 	rawTx, err := json.Marshal(&unsignedTransaction{
// 		Transaction:    hex.EncodeToString(buf.Bytes()),
// 		ScriptPubKeys:  metadata.ScriptPubKeys,
// 		InputAmounts:   inputAmounts,
// 		InputAddresses: inputAddresses,
// 	})
// 	if err != nil {
// 		return nil, wrapErr(ErrUnableToParseIntermediateResult, err)
// 	}
<<<<<<< HEAD
=======

>>>>>>> 8ce747ce
// 	return &types.ConstructionPayloadsResponse{
// 		UnsignedTransaction: hex.EncodeToString(rawTx),
// 		Payloads:            payloads,
// 	}, nil
// }
<<<<<<< HEAD
=======

>>>>>>> 8ce747ce
func (s *ConstructionAPIService) ConstructionPayloads(
	ctx context.Context,
	request *types.ConstructionPayloadsRequest,
) (*types.ConstructionPayloadsResponse, *types.Error) {
	descriptions := &parser.Descriptions{
		OperationDescriptions: []*parser.OperationDescription{
			{
				Type: ravencoin.InputOpType,
				Account: &parser.AccountDescription{
					Exists: true,
				},
				Amount: &parser.AmountDescription{
					Exists:   true,
					Sign:     parser.NegativeAmountSign,
					Currency: s.config.Currency,
				},
				AllowRepeats: true,
				CoinAction:   types.CoinSpent,
			},
			{
				Type: ravencoin.OutputOpType,
				Account: &parser.AccountDescription{
					Exists: true,
				},
				Amount: &parser.AmountDescription{
					Exists:   true,
					Sign:     parser.PositiveAmountSign,
					Currency: s.config.Currency,
				},
				AllowRepeats: true,
			},
		},
		ErrUnmatched: true,
	}

	matches, err := parser.MatchOperations(descriptions, request.Operations)
	if err != nil {
		return nil, wrapErr(ErrUnclearIntent, err)
	}
	var metadata constructionMetadata
	if err := types.UnmarshalMap(request.Metadata, &metadata); err != nil {
		return nil, wrapErr(ErrUnableToParseIntermediateResult, err)
	}

	tx := wire.NewMsgTx(wire.TxVersion)
	for _, input := range matches[0].Operations {
		if input.CoinChange == nil {
			return nil, wrapErr(ErrUnclearIntent, errors.New("CoinChange cannot be nil"))
		}

		transactionHash, index, err := ravencoin.ParseCoinIdentifier(input.CoinChange.CoinIdentifier)
		if err != nil {
			return nil, wrapErr(ErrInvalidCoin, err)
		}

		tx.AddTxIn(&wire.TxIn{
			PreviousOutPoint: wire.OutPoint{
				Hash:  *transactionHash,
				Index: index,
			},
			SignatureScript: nil,
			Sequence:        wire.MaxTxInSequenceNum,
		})
	}

	for i, output := range matches[1].Operations {
		addr, err := ravenutil.DecodeAddress(output.Account.Address, s.config.Params)
		if err != nil {
			return nil, wrapErr(ErrUnableToDecodeAddress, fmt.Errorf(
				"%w unable to decode address %s",
				err,
				output.Account.Address,
			),
			)
		}

<<<<<<< HEAD
		//hashReplayToByte, err := hex.DecodeString(metadata.ReplayBlockHash)
		pkScript, err := txscript.PayToAddrScript(addr)
=======
		hashReplayToByte, err := hex.DecodeString(metadata.ReplayBlockHash)
		pkScript, err := txscript.PayToAddrReplayOutScript(addr, hashReplayToByte, metadata.ReplayBlockHeight)
>>>>>>> 8ce747ce
		if err != nil {
			return nil, wrapErr(
				ErrUnableToDecodeAddress,
				fmt.Errorf("%w unable to construct payToAddrScript", err),
			)
		}

		tx.AddTxOut(&wire.TxOut{
			Value:    matches[1].Amounts[i].Int64(),
			PkScript: pkScript,
		})
	}

	// Create Signing Payloads (must be done after entire tx is constructed
	// or hash will not be correct).
	inputAmounts := make([]string, len(tx.TxIn))
	inputAddresses := make([]string, len(tx.TxIn))
	payloads := make([]*types.SigningPayload, len(tx.TxIn))

	for i := range tx.TxIn {
		address := matches[0].Operations[i].Account.Address
		script, err := hex.DecodeString(metadata.ScriptPubKeys[i].Hex)
		if err != nil {
			return nil, wrapErr(ErrUnableToDecodeScriptPubKey, err)
		}
		class, _, err := ravencoin.ParseSingleAddress(s.config.Params, script)
		if err != nil {
			return nil, wrapErr(
				ErrUnableToDecodeAddress,
				fmt.Errorf("%w unable to parse address for utxo %d", err, i),
			)
		}

		inputAddresses[i] = address
		inputAmounts[i] = matches[0].Amounts[i].String()

		if class != txscript.PubKeyHashTy {
			return nil, wrapErr(
				ErrUnsupportedScriptType,
				fmt.Errorf("unupported script type: %s", class),
			)
		}
<<<<<<< HEAD
=======

>>>>>>> 8ce747ce
		hash, err := txscript.CalcSignatureHash(
			script,
			txscript.SigHashAll,
			tx,
			i,
		)
		if err != nil {
			return nil, wrapErr(ErrUnableToCalculateSignatureHash, err)
		}

		payloads[i] = &types.SigningPayload{
			AccountIdentifier: &types.AccountIdentifier{
				Address: address,
			},
			Bytes:         hash,
			SignatureType: types.Ecdsa,
		}

	}

	buf := bytes.NewBuffer(make([]byte, 0, tx.SerializeSize()))
	if err := tx.Serialize(buf); err != nil {
		return nil, wrapErr(ErrUnableToParseIntermediateResult, err)
	}

	rawTx, err := json.Marshal(&unsignedTransaction{
		Transaction:    hex.EncodeToString(buf.Bytes()),
		ScriptPubKeys:  metadata.ScriptPubKeys,
		InputAmounts:   inputAmounts,
		InputAddresses: inputAddresses,
	})
	if err != nil {
		return nil, wrapErr(ErrUnableToParseIntermediateResult, err)
	}
	return &types.ConstructionPayloadsResponse{
		UnsignedTransaction: hex.EncodeToString(rawTx),
		Payloads:            payloads,
	}, nil
}

func normalizeSignature(signature []byte) []byte {
	sig := btcec.Signature{ // signature is in form of R || S
		R: new(big.Int).SetBytes(signature[:32]),
		S: new(big.Int).SetBytes(signature[32:64]),
	}

	return append(sig.Serialize(), byte(txscript.SigHashAll))
}

// ConstructionCombine implements the /construction/combine
// endpoint.
// func (s *ConstructionAPIService) ConstructionCombine(
// 	ctx context.Context,
// 	request *types.ConstructionCombineRequest,
// ) (*types.ConstructionCombineResponse, *types.Error) {
// 	decodedTx, err := hex.DecodeString(request.UnsignedTransaction)
// 	if err != nil {
// 		return nil, wrapErr(
// 			ErrUnableToParseIntermediateResult,
// 			fmt.Errorf("%w transaction cannot be decoded", err),
// 		)
// 	}
<<<<<<< HEAD
=======

>>>>>>> 8ce747ce
// 	var unsigned unsignedTransaction
// 	if err := json.Unmarshal(decodedTx, &unsigned); err != nil {
// 		return nil, wrapErr(
// 			ErrUnableToParseIntermediateResult,
// 			fmt.Errorf("%w unable to unmarshal ravencoin transaction", err),
// 		)
// 	}
<<<<<<< HEAD
=======

>>>>>>> 8ce747ce
// 	decodedCoreTx, err := hex.DecodeString(unsigned.Transaction)
// 	if err != nil {
// 		return nil, wrapErr(
// 			ErrUnableToParseIntermediateResult,
// 			fmt.Errorf("%w transaction cannot be decoded", err),
// 		)
// 	}
<<<<<<< HEAD
=======

>>>>>>> 8ce747ce
// 	var tx wire.MsgTx
// 	if err := tx.Deserialize(bytes.NewReader(decodedCoreTx)); err != nil {
// 		return nil, wrapErr(
// 			ErrUnableToParseIntermediateResult,
// 			fmt.Errorf("%w unable to deserialize tx", err),
// 		)
// 	}
<<<<<<< HEAD
=======

>>>>>>> 8ce747ce
// 	for i := range tx.TxIn {
// 		decodedScript, err := hex.DecodeString(unsigned.ScriptPubKeys[i].Hex)
// 		if err != nil {
// 			return nil, wrapErr(ErrUnableToDecodeScriptPubKey, err)
// 		}
<<<<<<< HEAD
=======

>>>>>>> 8ce747ce
// 		class, _, err := ravencoin.ParseSingleAddress(nil /*s.config.Params*/, decodedScript)
// 		if err != nil {
// 			return nil, wrapErr(
// 				ErrUnableToDecodeAddress,
// 				fmt.Errorf("%w unable to parse address for script", err),
// 			)
// 		}
<<<<<<< HEAD
// 		pkData := request.Signatures[i].PublicKey.Bytes
// 		fullsig := normalizeSignature(request.Signatures[i].Bytes)
=======

// 		pkData := request.Signatures[i].PublicKey.Bytes
// 		fullsig := normalizeSignature(request.Signatures[i].Bytes)

>>>>>>> 8ce747ce
// 		switch class {
// 		case txscript.WitnessV0PubKeyHashTy:
// 			tx.TxIn[i].Witness = wire.TxWitness{fullsig, pkData}
// 		default:
// 			return nil, wrapErr(
// 				ErrUnsupportedScriptType,
// 				fmt.Errorf("unupported script type: %s", class),
// 			)
// 		}
// 	}
<<<<<<< HEAD
=======

>>>>>>> 8ce747ce
// 	buf := bytes.NewBuffer(make([]byte, 0, tx.SerializeSize()))
// 	if err := tx.Serialize(buf); err != nil {
// 		return nil, wrapErr(ErrUnableToParseIntermediateResult, fmt.Errorf("%w serialize tx", err))
// 	}
<<<<<<< HEAD
=======

>>>>>>> 8ce747ce
// 	rawTx, err := json.Marshal(&signedTransaction{
// 		Transaction:  hex.EncodeToString(buf.Bytes()),
// 		InputAmounts: unsigned.InputAmounts,
// 	})
// 	if err != nil {
// 		return nil, wrapErr(
// 			ErrUnableToParseIntermediateResult,
// 			fmt.Errorf("%w unable to serialize signed tx", err),
// 		)
// 	}
<<<<<<< HEAD
=======

>>>>>>> 8ce747ce
// 	return &types.ConstructionCombineResponse{
// 		SignedTransaction: hex.EncodeToString(rawTx),
// 	}, nil
// }
<<<<<<< HEAD
=======

>>>>>>> 8ce747ce
func (s *ConstructionAPIService) ConstructionCombine(
	ctx context.Context,
	request *types.ConstructionCombineRequest,
) (*types.ConstructionCombineResponse, *types.Error) {
	decodedTx, err := hex.DecodeString(request.UnsignedTransaction)
	if err != nil {
		return nil, wrapErr(
			ErrUnableToParseIntermediateResult,
			fmt.Errorf("%w transaction cannot be decoded", err),
		)
	}

	var unsigned unsignedTransaction
	if err := json.Unmarshal(decodedTx, &unsigned); err != nil {
		return nil, wrapErr(
			ErrUnableToParseIntermediateResult,
			fmt.Errorf("%w unable to unmarshal ravencoin transaction", err),
		)
	}

	decodedCoreTx, err := hex.DecodeString(unsigned.Transaction)
	if err != nil {
		return nil, wrapErr(
			ErrUnableToParseIntermediateResult,
			fmt.Errorf("%w transaction cannot be decoded", err),
		)
	}

	var tx wire.MsgTx
	if err := tx.Deserialize(bytes.NewReader(decodedCoreTx)); err != nil {
		return nil, wrapErr(
			ErrUnableToParseIntermediateResult,
			fmt.Errorf("%w unable to deserialize tx", err),
		)
	}

	for i := range tx.TxIn {
		decodedScript, err := hex.DecodeString(unsigned.ScriptPubKeys[i].Hex)
		if err != nil {
			return nil, wrapErr(ErrUnableToDecodeScriptPubKey, err)
		}

		class, _, err := ravencoin.ParseSingleAddress(s.config.Params, decodedScript)
		if err != nil {
			return nil, wrapErr(
				ErrUnableToDecodeAddress,
				fmt.Errorf("%w unable to parse address for script", err),
			)
		}

		fullsig := normalizeSignature(request.Signatures[i].Bytes)
		pkData := request.Signatures[i].PublicKey.Bytes

		if class != txscript.PubKeyHashTy {
			return nil, wrapErr(
				ErrUnsupportedScriptType,
				fmt.Errorf("unupported script type: %s", class),
			)
		}

		tx.TxIn[i].SignatureScript, err = txscript.NewScriptBuilder().AddData(fullsig).AddData(pkData).Script()
		if err != nil {
			return nil, wrapErr(ErrUnableToParseIntermediateResult, fmt.Errorf("%w calculate input signature", err))
		}
	}

	buf := bytes.NewBuffer(make([]byte, 0, tx.SerializeSize()))
	if err := tx.Serialize(buf); err != nil {
		return nil, wrapErr(ErrUnableToParseIntermediateResult, fmt.Errorf("%w serialize tx", err))
	}

	rawTx, err := json.Marshal(&signedTransaction{
		Transaction:  hex.EncodeToString(buf.Bytes()),
		InputAmounts: unsigned.InputAmounts,
	})
	if err != nil {
		return nil, wrapErr(
			ErrUnableToParseIntermediateResult,
			fmt.Errorf("%w unable to serialize signed tx", err),
		)
	}

	return &types.ConstructionCombineResponse{
		SignedTransaction: hex.EncodeToString(rawTx),
	}, nil
}

// ConstructionHash implements the /construction/hash endpoint.
// func (s *ConstructionAPIService) ConstructionHash(
// 	ctx context.Context,
// 	request *types.ConstructionHashRequest,
// ) (*types.TransactionIdentifierResponse, *types.Error) {
// 	decodedTx, err := hex.DecodeString(request.SignedTransaction)
// 	if err != nil {
// 		return nil, wrapErr(
// 			ErrUnableToParseIntermediateResult,
// 			fmt.Errorf("%w signed transaction cannot be decoded", err),
// 		)
// 	}
<<<<<<< HEAD
=======

>>>>>>> 8ce747ce
// 	var signed signedTransaction
// 	if err := json.Unmarshal(decodedTx, &signed); err != nil {
// 		return nil, wrapErr(
// 			ErrUnableToParseIntermediateResult,
// 			fmt.Errorf("%w unable to unmarshal signed ravencoin transaction", err),
// 		)
// 	}
<<<<<<< HEAD
=======

>>>>>>> 8ce747ce
// 	bytesTx, err := hex.DecodeString(signed.Transaction)
// 	if err != nil {
// 		return nil, wrapErr(
// 			ErrUnableToParseIntermediateResult,
// 			fmt.Errorf("%w unable to decode hex transaction", err),
// 		)
// 	}
<<<<<<< HEAD
=======

>>>>>>> 8ce747ce
// 	tx, err := ravenutil.NewTxFromBytes(bytesTx)
// 	if err != nil {
// 		return nil, wrapErr(
// 			ErrUnableToParseIntermediateResult,
// 			fmt.Errorf("%w unable to parse transaction", err),
// 		)
// 	}
<<<<<<< HEAD
=======

>>>>>>> 8ce747ce
// 	return &types.TransactionIdentifierResponse{
// 		TransactionIdentifier: &types.TransactionIdentifier{
// 			Hash: tx.Hash().String(),
// 		},
// 	}, nil
// }
<<<<<<< HEAD
=======

>>>>>>> 8ce747ce
func (s *ConstructionAPIService) ConstructionHash(
	ctx context.Context,
	request *types.ConstructionHashRequest,
) (*types.TransactionIdentifierResponse, *types.Error) {
	decodedTx, err := hex.DecodeString(request.SignedTransaction)
	if err != nil {
		return nil, wrapErr(
			ErrUnableToParseIntermediateResult,
			fmt.Errorf("%w signed transaction cannot be decoded", err),
		)
	}
	var signed signedTransaction
	if err := json.Unmarshal(decodedTx, &signed); err != nil {
		return nil, wrapErr(
			ErrUnableToParseIntermediateResult,
			fmt.Errorf("%w unable to unmarshal signed ravencoin transaction", err),
		)
	}
	bytesTx, err := hex.DecodeString(signed.Transaction)
	if err != nil {
		return nil, wrapErr(
			ErrUnableToParseIntermediateResult,
			fmt.Errorf("%w unable to decode hex transaction", err),
		)
	}

	tx, err := ravenutil.NewTxFromBytes(bytesTx)
	if err != nil {
		return nil, wrapErr(
			ErrUnableToParseIntermediateResult,
			fmt.Errorf("%w unable to parse transaction", err),
		)
	}

	return &types.TransactionIdentifierResponse{
		TransactionIdentifier: &types.TransactionIdentifier{
			Hash: tx.Hash().String(),
		},
	}, nil
}

// func (s *ConstructionAPIService) parseUnsignedTransaction(
// 	request *types.ConstructionParseRequest,
// ) (*types.ConstructionParseResponse, *types.Error) {
// 	decodedTx, err := hex.DecodeString(request.Transaction)
// 	if err != nil {
// 		return nil, wrapErr(
// 			ErrUnableToParseIntermediateResult,
// 			fmt.Errorf("%w transaction cannot be decoded", err),
// 		)
// 	}
<<<<<<< HEAD
=======

>>>>>>> 8ce747ce
// 	var unsigned unsignedTransaction
// 	if err := json.Unmarshal(decodedTx, &unsigned); err != nil {
// 		return nil, wrapErr(
// 			ErrUnableToParseIntermediateResult,
// 			fmt.Errorf("%w unable to unmarshal ravencoin transaction", err),
// 		)
// 	}
<<<<<<< HEAD
=======

>>>>>>> 8ce747ce
// 	decodedCoreTx, err := hex.DecodeString(unsigned.Transaction)
// 	if err != nil {
// 		return nil, wrapErr(
// 			ErrUnableToParseIntermediateResult,
// 			fmt.Errorf("%w transaction cannot be decoded", err),
// 		)
// 	}
<<<<<<< HEAD
=======

>>>>>>> 8ce747ce
// 	var tx wire.MsgTx
// 	if err := tx.Deserialize(bytes.NewReader(decodedCoreTx)); err != nil {
// 		return nil, wrapErr(
// 			ErrUnableToParseIntermediateResult,
// 			fmt.Errorf("%w unable to deserialize tx", err),
// 		)
// 	}
<<<<<<< HEAD
=======

>>>>>>> 8ce747ce
// 	ops := []*types.Operation{}
// 	for i, input := range tx.TxIn {
// 		networkIndex := int64(i)
// 		ops = append(ops, &types.Operation{
// 			OperationIdentifier: &types.OperationIdentifier{
// 				Index:        int64(len(ops)),
// 				NetworkIndex: &networkIndex,
// 			},
// 			Type: ravencoin.InputOpType,
// 			Account: &types.AccountIdentifier{
// 				Address: unsigned.InputAddresses[i],
// 			},
// 			Amount: &types.Amount{
// 				Value:    unsigned.InputAmounts[i],
// 				Currency: s.config.Currency,
// 			},
// 			CoinChange: &types.CoinChange{
// 				CoinAction: types.CoinSpent,
// 				CoinIdentifier: &types.CoinIdentifier{
// 					Identifier: fmt.Sprintf(
// 						"%s:%d",
// 						input.PreviousOutPoint.Hash.String(),
// 						input.PreviousOutPoint.Index,
// 					),
// 				},
// 			},
// 		})
// 	}
<<<<<<< HEAD
=======

>>>>>>> 8ce747ce
// 	for i, output := range tx.TxOut {
// 		networkIndex := int64(i)
// 		_, addr, err := ravencoin.ParseSingleAddress(nil /*s.config.Params*/, output.PkScript)
// 		if err != nil {
// 			return nil, wrapErr(
// 				ErrUnableToDecodeAddress,
// 				fmt.Errorf("%w unable to parse output address", err),
// 			)
// 		}
<<<<<<< HEAD
=======

>>>>>>> 8ce747ce
// 		ops = append(ops, &types.Operation{
// 			OperationIdentifier: &types.OperationIdentifier{
// 				Index:        int64(len(ops)),
// 				NetworkIndex: &networkIndex,
// 			},
// 			Type: ravencoin.OutputOpType,
// 			Account: &types.AccountIdentifier{
// 				Address: addr.String(),
// 			},
// 			Amount: &types.Amount{
// 				Value:    strconv.FormatInt(output.Value, 10),
// 				Currency: s.config.Currency,
// 			},
// 		})
// 	}
<<<<<<< HEAD
=======

>>>>>>> 8ce747ce
// 	return &types.ConstructionParseResponse{
// 		Operations:               ops,
// 		AccountIdentifierSigners: []*types.AccountIdentifier{},
// 	}, nil
// }
<<<<<<< HEAD
=======

>>>>>>> 8ce747ce
func (s *ConstructionAPIService) parseUnsignedTransaction(
	request *types.ConstructionParseRequest,
) (*types.ConstructionParseResponse, *types.Error) {
	decodedTx, err := hex.DecodeString(request.Transaction)
	if err != nil {
		return nil, wrapErr(
			ErrUnableToParseIntermediateResult,
			fmt.Errorf("%w transaction cannot be decoded", err),
		)
	}

	var unsigned unsignedTransaction
	if err := json.Unmarshal(decodedTx, &unsigned); err != nil {
		return nil, wrapErr(
			ErrUnableToParseIntermediateResult,
			fmt.Errorf("%w unable to unmarshal ravencoin transaction", err),
		)
	}

	decodedCoreTx, err := hex.DecodeString(unsigned.Transaction)
	if err != nil {
		return nil, wrapErr(
			ErrUnableToParseIntermediateResult,
			fmt.Errorf("%w transaction cannot be decoded", err),
		)
	}

	var tx wire.MsgTx
	if err := tx.Deserialize(bytes.NewReader(decodedCoreTx)); err != nil {
		return nil, wrapErr(
			ErrUnableToParseIntermediateResult,
			fmt.Errorf("%w unable to deserialize tx", err),
		)
	}

	ops := []*types.Operation{}
	for i, input := range tx.TxIn {
		networkIndex := int64(i)
		ops = append(ops, &types.Operation{
			OperationIdentifier: &types.OperationIdentifier{
				Index:        int64(len(ops)),
				NetworkIndex: &networkIndex,
			},
			Type: ravencoin.InputOpType,
			Account: &types.AccountIdentifier{
				Address: unsigned.InputAddresses[i],
			},
			Amount: &types.Amount{
				Value:    unsigned.InputAmounts[i],
				Currency: s.config.Currency,
			},
			CoinChange: &types.CoinChange{
				CoinAction: types.CoinSpent,
				CoinIdentifier: &types.CoinIdentifier{
					Identifier: fmt.Sprintf(
						"%s:%d",
						input.PreviousOutPoint.Hash.String(),
						input.PreviousOutPoint.Index,
					),
				},
			},
		})
	}

	for i, output := range tx.TxOut {
		networkIndex := int64(i)
		_, addr, err := ravencoin.ParseSingleAddress(s.config.Params, output.PkScript)
		if err != nil {
			return nil, wrapErr(
				ErrUnableToDecodeAddress,
				fmt.Errorf("%w unable to parse output address", err),
			)
		}

		ops = append(ops, &types.Operation{
			OperationIdentifier: &types.OperationIdentifier{
				Index:        int64(len(ops)),
				NetworkIndex: &networkIndex,
			},
			Type: ravencoin.OutputOpType,
			Account: &types.AccountIdentifier{
				Address: addr.String(),
			},
			Amount: &types.Amount{
				Value:    strconv.FormatInt(output.Value, 10),
				Currency: s.config.Currency,
			},
		})
	}

	return &types.ConstructionParseResponse{
		Operations:               ops,
		AccountIdentifierSigners: []*types.AccountIdentifier{},
	}, nil
}

// func (s *ConstructionAPIService) parseSignedTransaction(
// 	request *types.ConstructionParseRequest,
// ) (*types.ConstructionParseResponse, *types.Error) {
// 	decodedTx, err := hex.DecodeString(request.Transaction)
// 	if err != nil {
// 		return nil, wrapErr(
// 			ErrUnableToParseIntermediateResult,
// 			fmt.Errorf("%w signed transaction cannot be decoded", err),
// 		)
// 	}
<<<<<<< HEAD
=======

>>>>>>> 8ce747ce
// 	var signed signedTransaction
// 	if err := json.Unmarshal(decodedTx, &signed); err != nil {
// 		return nil, wrapErr(
// 			ErrUnableToParseIntermediateResult,
// 			fmt.Errorf("%w unable to unmarshal signed ravencoin transaction", err),
// 		)
// 	}
<<<<<<< HEAD
=======

>>>>>>> 8ce747ce
// 	serializedTx, err := hex.DecodeString(signed.Transaction)
// 	if err != nil {
// 		return nil, wrapErr(
// 			ErrUnableToParseIntermediateResult,
// 			fmt.Errorf("%w unable to decode hex transaction", err),
// 		)
// 	}
<<<<<<< HEAD
=======

>>>>>>> 8ce747ce
// 	var tx wire.MsgTx
// 	if err := tx.Deserialize(bytes.NewReader(serializedTx)); err != nil {
// 		return nil, wrapErr(
// 			ErrUnableToParseIntermediateResult,
// 			fmt.Errorf("%w unable to decode msgTx", err),
// 		)
// 	}
<<<<<<< HEAD
=======

>>>>>>> 8ce747ce
// 	ops := []*types.Operation{}
// 	signers := []*types.AccountIdentifier{}
// 	for i, input := range tx.TxIn {
// 		pkScript, err := txscript.ComputePkScript(input.SignatureScript, input.Witness)
// 		if err != nil {
// 			return nil, wrapErr(
// 				ErrUnableToComputePkScript,
// 				fmt.Errorf("%w: unable to compute pk script", err),
// 			)
// 		}
<<<<<<< HEAD
=======

>>>>>>> 8ce747ce
// 		_, addr, err := ravencoin.ParseSingleAddress(nil /*s.config.Params*/, pkScript.Script())
// 		if err != nil {
// 			return nil, wrapErr(
// 				ErrUnableToDecodeAddress,
// 				fmt.Errorf("%w unable to decode address", err),
// 			)
// 		}
<<<<<<< HEAD
=======

>>>>>>> 8ce747ce
// 		networkIndex := int64(i)
// 		signers = append(signers, &types.AccountIdentifier{
// 			Address: addr.EncodeAddress(),
// 		})
// 		ops = append(ops, &types.Operation{
// 			OperationIdentifier: &types.OperationIdentifier{
// 				Index:        int64(len(ops)),
// 				NetworkIndex: &networkIndex,
// 			},
// 			Type: ravencoin.InputOpType,
// 			Account: &types.AccountIdentifier{
// 				Address: addr.EncodeAddress(),
// 			},
// 			Amount: &types.Amount{
// 				Value:    signed.InputAmounts[i],
// 				Currency: s.config.Currency,
// 			},
// 			CoinChange: &types.CoinChange{
// 				CoinAction: types.CoinSpent,
// 				CoinIdentifier: &types.CoinIdentifier{
// 					Identifier: fmt.Sprintf(
// 						"%s:%d",
// 						input.PreviousOutPoint.Hash.String(),
// 						input.PreviousOutPoint.Index,
// 					),
// 				},
// 			},
// 		})
// 	}
<<<<<<< HEAD
=======

>>>>>>> 8ce747ce
// 	for i, output := range tx.TxOut {
// 		networkIndex := int64(i)
// 		_, addr, err := ravencoin.ParseSingleAddress(nil /*s.config.Params*/, output.PkScript)
// 		if err != nil {
// 			return nil, wrapErr(
// 				ErrUnableToDecodeAddress,
// 				fmt.Errorf("%w unable to parse output address", err),
// 			)
// 		}
<<<<<<< HEAD
=======

>>>>>>> 8ce747ce
// 		ops = append(ops, &types.Operation{
// 			OperationIdentifier: &types.OperationIdentifier{
// 				Index:        int64(len(ops)),
// 				NetworkIndex: &networkIndex,
// 			},
// 			Type: ravencoin.OutputOpType,
// 			Account: &types.AccountIdentifier{
// 				Address: addr.String(),
// 			},
// 			Amount: &types.Amount{
// 				Value:    strconv.FormatInt(output.Value, 10),
// 				Currency: s.config.Currency,
// 			},
// 		})
// 	}
<<<<<<< HEAD
=======

>>>>>>> 8ce747ce
// 	return &types.ConstructionParseResponse{
// 		Operations:               ops,
// 		AccountIdentifierSigners: signers,
// 	}, nil
// }
<<<<<<< HEAD
=======

>>>>>>> 8ce747ce
func (s *ConstructionAPIService) parseSignedTransaction(
	request *types.ConstructionParseRequest,
) (*types.ConstructionParseResponse, *types.Error) {
	decodedTx, err := hex.DecodeString(request.Transaction)
	if err != nil {
		return nil, wrapErr(
			ErrUnableToParseIntermediateResult,
			fmt.Errorf("%w signed transaction cannot be decoded", err),
		)
	}

	var signed signedTransaction
	if err := json.Unmarshal(decodedTx, &signed); err != nil {
		return nil, wrapErr(
			ErrUnableToParseIntermediateResult,
			fmt.Errorf("%w unable to unmarshal signed ravencoin transaction", err),
		)
	}

	serializedTx, err := hex.DecodeString(signed.Transaction)
	if err != nil {
		return nil, wrapErr(
			ErrUnableToParseIntermediateResult,
			fmt.Errorf("%w unable to decode hex transaction", err),
		)
	}

	var tx wire.MsgTx
	if err := tx.Deserialize(bytes.NewReader(serializedTx)); err != nil {
		return nil, wrapErr(
			ErrUnableToParseIntermediateResult,
			fmt.Errorf("%w unable to decode msgTx", err),
		)
	}

	ops := []*types.Operation{}
	signers := []*types.AccountIdentifier{}
	for i, input := range tx.TxIn {
		pkScript, err := txscript.ComputePkScript(input.SignatureScript)
		if err != nil {
			return nil, wrapErr(
				ErrUnableToComputePkScript,
				fmt.Errorf("%w: unable to compute pk script", err),
			)
		}
		_, addr, err := ravencoin.ParseSingleAddress(s.config.Params, pkScript.Script())
		if err != nil {
			return nil, wrapErr(
				ErrUnableToDecodeAddress,
				fmt.Errorf("%w unable to decode address", err),
			)
		}

		networkIndex := int64(i)
		signers = append(signers, &types.AccountIdentifier{
			Address: addr.EncodeAddress(),
		})
		ops = append(ops, &types.Operation{
			OperationIdentifier: &types.OperationIdentifier{
				Index:        int64(len(ops)),
				NetworkIndex: &networkIndex,
			},
			Type: ravencoin.InputOpType,
			Account: &types.AccountIdentifier{
				Address: addr.EncodeAddress(),
			},
			Amount: &types.Amount{
				Value:    signed.InputAmounts[i],
				Currency: s.config.Currency,
			},
			CoinChange: &types.CoinChange{
				CoinAction: types.CoinSpent,
				CoinIdentifier: &types.CoinIdentifier{
					Identifier: fmt.Sprintf(
						"%s:%d",
						input.PreviousOutPoint.Hash.String(),
						input.PreviousOutPoint.Index,
					),
				},
			},
		})
	}

	for i, output := range tx.TxOut {
		networkIndex := int64(i)
		_, addr, err := ravencoin.ParseSingleAddress(s.config.Params, output.PkScript)
		if err != nil {
			return nil, wrapErr(
				ErrUnableToDecodeAddress,
				fmt.Errorf("%w unable to parse output address", err),
			)
		}

		ops = append(ops, &types.Operation{
			OperationIdentifier: &types.OperationIdentifier{
				Index:        int64(len(ops)),
				NetworkIndex: &networkIndex,
			},
			Type: ravencoin.OutputOpType,
			Account: &types.AccountIdentifier{
				Address: addr.String(),
			},
			Amount: &types.Amount{
				Value:    strconv.FormatInt(output.Value, 10),
				Currency: s.config.Currency,
			},
		})
	}

	return &types.ConstructionParseResponse{
		Operations:               ops,
		AccountIdentifierSigners: signers,
	}, nil
}

// ConstructionParse implements the /construction/parse endpoint.
func (s *ConstructionAPIService) ConstructionParse(
	ctx context.Context,
	request *types.ConstructionParseRequest,
) (*types.ConstructionParseResponse, *types.Error) {
	if request.Signed {
		return s.parseSignedTransaction(request)
	}

	return s.parseUnsignedTransaction(request)
}

// ConstructionSubmit implements the /construction/submit endpoint.
// func (s *ConstructionAPIService) ConstructionSubmit(
// 	ctx context.Context,
// 	request *types.ConstructionSubmitRequest,
// ) (*types.TransactionIdentifierResponse, *types.Error) {
// 	if s.config.Mode != configuration.Online {
// 		return nil, wrapErr(ErrUnavailableOffline, nil)
// 	}
<<<<<<< HEAD
=======

>>>>>>> 8ce747ce
// 	decodedTx, err := hex.DecodeString(request.SignedTransaction)
// 	if err != nil {
// 		return nil, wrapErr(
// 			ErrUnableToParseIntermediateResult,
// 			fmt.Errorf("%w signed transaction cannot be decoded", err),
// 		)
// 	}
<<<<<<< HEAD
=======

>>>>>>> 8ce747ce
// 	var signed signedTransaction
// 	if err := json.Unmarshal(decodedTx, &signed); err != nil {
// 		return nil, wrapErr(
// 			ErrUnableToParseIntermediateResult,
// 			fmt.Errorf("%w unable to unmarshal signed ravencoin transaction", err),
// 		)
// 	}
<<<<<<< HEAD
=======

>>>>>>> 8ce747ce
// 	txHash, err := s.client.SendRawTransaction(ctx, signed.Transaction)
// 	if err != nil {
// 		return nil, wrapErr(ErrRavend, fmt.Errorf("%w unable to submit transaction", err))
// 	}
<<<<<<< HEAD
=======

>>>>>>> 8ce747ce
// 	return &types.TransactionIdentifierResponse{
// 		TransactionIdentifier: &types.TransactionIdentifier{
// 			Hash: txHash,
// 		},
// 	}, nil
// }
func (s *ConstructionAPIService) ConstructionSubmit(
	ctx context.Context,
	request *types.ConstructionSubmitRequest,
) (*types.TransactionIdentifierResponse, *types.Error) {
	if s.config.Mode != configuration.Online {
		return nil, wrapErr(ErrUnavailableOffline, nil)
	}

	decodedTx, err := hex.DecodeString(request.SignedTransaction)
	if err != nil {
		return nil, wrapErr(
			ErrUnableToParseIntermediateResult,
			fmt.Errorf("%w signed transaction cannot be decoded", err),
		)
	}

	var signed signedTransaction
	if err := json.Unmarshal(decodedTx, &signed); err != nil {
		return nil, wrapErr(
			ErrUnableToParseIntermediateResult,
			fmt.Errorf("%w unable to unmarshal signed ravencoin transaction", err),
		)
	}

	//fmt.Println("Raw TX:\n" + signed.Transaction + "\n")
	txHash, err := s.client.SendRawTransaction(ctx, signed.Transaction)
	if err != nil {
		return nil, wrapErr(ErrRavend, fmt.Errorf("%w unable to submit transaction", err))
	}

	return &types.TransactionIdentifierResponse{
		TransactionIdentifier: &types.TransactionIdentifier{
			Hash: txHash,
		},
	}, nil
}<|MERGE_RESOLUTION|>--- conflicted
+++ resolved
@@ -102,19 +102,11 @@
 // 				size += ravencoin.P2PKHScriptPubkeySize
 // 				continue
 // 			}
-<<<<<<< HEAD
-=======
-
->>>>>>> 8ce747ce
 // 			script, err := txscript.PayToAddrScript(addr)
 // 			if err != nil {
 // 				size += ravencoin.P2PKHScriptPubkeySize
 // 				continue
 // 			}
-<<<<<<< HEAD
-=======
-
->>>>>>> 8ce747ce
 // 			size += len(script)
 // 		}
 // 	}
@@ -170,36 +162,20 @@
 // 			},
 // 		},
 // 	}
-<<<<<<< HEAD
-=======
-
->>>>>>> 8ce747ce
 // 	matches, err := parser.MatchOperations(descriptions, request.Operations)
 // 	if err != nil {
 // 		return nil, wrapErr(ErrUnclearIntent, err)
 // 	}
-<<<<<<< HEAD
-=======
-
->>>>>>> 8ce747ce
 // 	coins := make([]*types.Coin, len(matches[0].Operations))
 // 	for i, input := range matches[0].Operations {
 // 		if input.CoinChange == nil {
 // 			return nil, wrapErr(ErrUnclearIntent, errors.New("CoinChange cannot be nil"))
 // 		}
-<<<<<<< HEAD
-=======
-
->>>>>>> 8ce747ce
 // 		coins[i] = &types.Coin{
 // 			CoinIdentifier: input.CoinChange.CoinIdentifier,
 // 			Amount:         input.Amount,
 // 		}
 // 	}
-<<<<<<< HEAD
-=======
-
->>>>>>> 8ce747ce
 // 	options, err := types.MarshalMap(&preprocessOptions{
 // 		Coins:         coins,
 // 		EstimatedSize: s.estimateSize(request.Operations),
@@ -208,10 +184,6 @@
 // 	if err != nil {
 // 		return nil, wrapErr(ErrUnableToParseIntermediateResult, err)
 // 	}
-<<<<<<< HEAD
-=======
-
->>>>>>> 8ce747ce
 // 	return &types.ConstructionPreprocessResponse{
 // 		Options: options,
 // 	}, nil
@@ -277,18 +249,10 @@
 // 	if s.config.Mode != configuration.Online {
 // 		return nil, wrapErr(ErrUnavailableOffline, nil)
 // 	}
-<<<<<<< HEAD
-=======
-
->>>>>>> 8ce747ce
 // 	var options preprocessOptions
 // 	if err := types.UnmarshalMap(request.Options, &options); err != nil {
 // 		return nil, wrapErr(ErrUnableToParseIntermediateResult, err)
 // 	}
-<<<<<<< HEAD
-=======
-
->>>>>>> 8ce747ce
 // 	// Determine feePerKB and ensure it is not below the minimum fee
 // 	// relay rate.
 // 	feePerKB, err := s.client.SuggestedFeeRate(ctx, defaultConfirmationTarget)
@@ -301,10 +265,6 @@
 // 	if feePerKB < ravencoin.MinFeeRate {
 // 		feePerKB = ravencoin.MinFeeRate
 // 	}
-<<<<<<< HEAD
-=======
-
->>>>>>> 8ce747ce
 // 	// Calculated the estimated fee in Satoshis
 // 	satoshisPerB := (feePerKB * float64(ravencoin.SatoshisInRavencoin)) / bytesInKb
 // 	estimatedFee := satoshisPerB * options.EstimatedSize
@@ -312,35 +272,19 @@
 // 		Value:    fmt.Sprintf("%d", int64(estimatedFee)),
 // 		Currency: s.config.Currency,
 // 	}
-<<<<<<< HEAD
-=======
-
->>>>>>> 8ce747ce
 // 	scripts, err := s.i.GetScriptPubKeys(ctx, options.Coins)
 // 	if err != nil {
 // 		return nil, wrapErr(ErrScriptPubKeysMissing, err)
 // 	}
-<<<<<<< HEAD
-=======
-
->>>>>>> 8ce747ce
 // 	metadata, err := types.MarshalMap(&constructionMetadata{ScriptPubKeys: scripts})
 // 	if err != nil {
 // 		return nil, wrapErr(ErrUnableToParseIntermediateResult, err)
 // 	}
-<<<<<<< HEAD
-=======
-
->>>>>>> 8ce747ce
 // 	return &types.ConstructionMetadataResponse{
 // 		Metadata:     metadata,
 // 		SuggestedFee: []*types.Amount{suggestedFee},
 // 	}, nil
 // }
-<<<<<<< HEAD
-=======
-
->>>>>>> 8ce747ce
 func (s *ConstructionAPIService) ConstructionMetadata(
 	ctx context.Context,
 	request *types.ConstructionMetadataRequest,
@@ -433,35 +377,19 @@
 // 		},
 // 		ErrUnmatched: true,
 // 	}
-<<<<<<< HEAD
-=======
-
->>>>>>> 8ce747ce
 // 	matches, err := parser.MatchOperations(descriptions, request.Operations)
 // 	if err != nil {
 // 		return nil, wrapErr(ErrUnclearIntent, err)
 // 	}
-<<<<<<< HEAD
-=======
-
->>>>>>> 8ce747ce
 // 	tx := wire.NewMsgTx(wire.TxVersion)
 // 	for _, input := range matches[0].Operations {
 // 		if input.CoinChange == nil {
 // 			return nil, wrapErr(ErrUnclearIntent, errors.New("CoinChange cannot be nil"))
 // 		}
-<<<<<<< HEAD
-=======
-
->>>>>>> 8ce747ce
 // 		transactionHash, index, err := ravencoin.ParseCoinIdentifier(input.CoinChange.CoinIdentifier)
 // 		if err != nil {
 // 			return nil, wrapErr(ErrInvalidCoin, err)
 // 		}
-<<<<<<< HEAD
-=======
-
->>>>>>> 8ce747ce
 // 		tx.AddTxIn(&wire.TxIn{
 // 			PreviousOutPoint: wire.OutPoint{
 // 				Hash:  *transactionHash,
@@ -471,10 +399,6 @@
 // 			Sequence:        wire.MaxTxInSequenceNum,
 // 		})
 // 	}
-<<<<<<< HEAD
-=======
-
->>>>>>> 8ce747ce
 // 	for i, output := range matches[1].Operations {
 // 		addr, err := ravenutil.DecodeAddress(output.Account.Address, nil) //s.config.Params)
 // 		if err != nil {
@@ -485,10 +409,6 @@
 // 			),
 // 			)
 // 		}
-<<<<<<< HEAD
-=======
-
->>>>>>> 8ce747ce
 // 		pkScript, err := txscript.PayToAddrScript(addr)
 // 		if err != nil {
 // 			return nil, wrapErr(
@@ -496,19 +416,11 @@
 // 				fmt.Errorf("%w unable to construct payToAddrScript", err),
 // 			)
 // 		}
-<<<<<<< HEAD
-=======
-
->>>>>>> 8ce747ce
 // 		tx.AddTxOut(&wire.TxOut{
 // 			Value:    matches[1].Amounts[i].Int64(),
 // 			PkScript: pkScript,
 // 		})
 // 	}
-<<<<<<< HEAD
-=======
-
->>>>>>> 8ce747ce
 // 	// Create Signing Payloads (must be done after entire tx is constructed
 // 	// or hash will not be correct).
 // 	inputAmounts := make([]string, len(tx.TxIn))
@@ -518,20 +430,12 @@
 // 	if err := types.UnmarshalMap(request.Metadata, &metadata); err != nil {
 // 		return nil, wrapErr(ErrUnableToParseIntermediateResult, err)
 // 	}
-<<<<<<< HEAD
-=======
-
->>>>>>> 8ce747ce
 // 	for i := range tx.TxIn {
 // 		address := matches[0].Operations[i].Account.Address
 // 		script, err := hex.DecodeString(metadata.ScriptPubKeys[i].Hex)
 // 		if err != nil {
 // 			return nil, wrapErr(ErrUnableToDecodeScriptPubKey, err)
 // 		}
-<<<<<<< HEAD
-=======
-
->>>>>>> 8ce747ce
 // 		class, _, err := ravencoin.ParseSingleAddress(nil /*s.config.Params*/, script)
 // 		if err != nil {
 // 			return nil, wrapErr(
@@ -539,17 +443,9 @@
 // 				fmt.Errorf("%w unable to parse address for utxo %d", err, i),
 // 			)
 // 		}
-<<<<<<< HEAD
 // 		inputAddresses[i] = address
 // 		inputAmounts[i] = matches[0].Amounts[i].String()
 // 		absAmount := new(big.Int).Abs(matches[0].Amounts[i]).Int64()
-=======
-
-// 		inputAddresses[i] = address
-// 		inputAmounts[i] = matches[0].Amounts[i].String()
-// 		absAmount := new(big.Int).Abs(matches[0].Amounts[i]).Int64()
-
->>>>>>> 8ce747ce
 // 		switch class {
 // 		case txscript.WitnessV0PubKeyHashTy:
 // 			hash, err := txscript.CalcWitnessSigHash(
@@ -563,10 +459,6 @@
 // 			if err != nil {
 // 				return nil, wrapErr(ErrUnableToCalculateSignatureHash, err)
 // 			}
-<<<<<<< HEAD
-=======
-
->>>>>>> 8ce747ce
 // 			payloads[i] = &types.SigningPayload{
 // 				AccountIdentifier: &types.AccountIdentifier{
 // 					Address: address,
@@ -581,18 +473,10 @@
 // 			)
 // 		}
 // 	}
-<<<<<<< HEAD
-=======
-
->>>>>>> 8ce747ce
 // 	buf := bytes.NewBuffer(make([]byte, 0, tx.SerializeSize()))
 // 	if err := tx.Serialize(buf); err != nil {
 // 		return nil, wrapErr(ErrUnableToParseIntermediateResult, err)
 // 	}
-<<<<<<< HEAD
-=======
-
->>>>>>> 8ce747ce
 // 	rawTx, err := json.Marshal(&unsignedTransaction{
 // 		Transaction:    hex.EncodeToString(buf.Bytes()),
 // 		ScriptPubKeys:  metadata.ScriptPubKeys,
@@ -602,19 +486,11 @@
 // 	if err != nil {
 // 		return nil, wrapErr(ErrUnableToParseIntermediateResult, err)
 // 	}
-<<<<<<< HEAD
-=======
-
->>>>>>> 8ce747ce
 // 	return &types.ConstructionPayloadsResponse{
 // 		UnsignedTransaction: hex.EncodeToString(rawTx),
 // 		Payloads:            payloads,
 // 	}, nil
 // }
-<<<<<<< HEAD
-=======
-
->>>>>>> 8ce747ce
 func (s *ConstructionAPIService) ConstructionPayloads(
 	ctx context.Context,
 	request *types.ConstructionPayloadsRequest,
@@ -691,13 +567,12 @@
 			)
 		}
 
-<<<<<<< HEAD
+		pkScript, err := txscript.PayToAddrScript(addr)
+    
+    //Original: PayToReplayOut
 		//hashReplayToByte, err := hex.DecodeString(metadata.ReplayBlockHash)
-		pkScript, err := txscript.PayToAddrScript(addr)
-=======
-		hashReplayToByte, err := hex.DecodeString(metadata.ReplayBlockHash)
-		pkScript, err := txscript.PayToAddrReplayOutScript(addr, hashReplayToByte, metadata.ReplayBlockHeight)
->>>>>>> 8ce747ce
+		//pkScript, err := txscript.PayToAddrReplayOutScript(addr, hashReplayToByte, metadata.ReplayBlockHeight)
+
 		if err != nil {
 			return nil, wrapErr(
 				ErrUnableToDecodeAddress,
@@ -740,10 +615,6 @@
 				fmt.Errorf("unupported script type: %s", class),
 			)
 		}
-<<<<<<< HEAD
-=======
-
->>>>>>> 8ce747ce
 		hash, err := txscript.CalcSignatureHash(
 			script,
 			txscript.SigHashAll,
@@ -806,10 +677,6 @@
 // 			fmt.Errorf("%w transaction cannot be decoded", err),
 // 		)
 // 	}
-<<<<<<< HEAD
-=======
-
->>>>>>> 8ce747ce
 // 	var unsigned unsignedTransaction
 // 	if err := json.Unmarshal(decodedTx, &unsigned); err != nil {
 // 		return nil, wrapErr(
@@ -817,10 +684,6 @@
 // 			fmt.Errorf("%w unable to unmarshal ravencoin transaction", err),
 // 		)
 // 	}
-<<<<<<< HEAD
-=======
-
->>>>>>> 8ce747ce
 // 	decodedCoreTx, err := hex.DecodeString(unsigned.Transaction)
 // 	if err != nil {
 // 		return nil, wrapErr(
@@ -828,10 +691,6 @@
 // 			fmt.Errorf("%w transaction cannot be decoded", err),
 // 		)
 // 	}
-<<<<<<< HEAD
-=======
-
->>>>>>> 8ce747ce
 // 	var tx wire.MsgTx
 // 	if err := tx.Deserialize(bytes.NewReader(decodedCoreTx)); err != nil {
 // 		return nil, wrapErr(
@@ -839,19 +698,11 @@
 // 			fmt.Errorf("%w unable to deserialize tx", err),
 // 		)
 // 	}
-<<<<<<< HEAD
-=======
-
->>>>>>> 8ce747ce
 // 	for i := range tx.TxIn {
 // 		decodedScript, err := hex.DecodeString(unsigned.ScriptPubKeys[i].Hex)
 // 		if err != nil {
 // 			return nil, wrapErr(ErrUnableToDecodeScriptPubKey, err)
 // 		}
-<<<<<<< HEAD
-=======
-
->>>>>>> 8ce747ce
 // 		class, _, err := ravencoin.ParseSingleAddress(nil /*s.config.Params*/, decodedScript)
 // 		if err != nil {
 // 			return nil, wrapErr(
@@ -859,15 +710,8 @@
 // 				fmt.Errorf("%w unable to parse address for script", err),
 // 			)
 // 		}
-<<<<<<< HEAD
 // 		pkData := request.Signatures[i].PublicKey.Bytes
 // 		fullsig := normalizeSignature(request.Signatures[i].Bytes)
-=======
-
-// 		pkData := request.Signatures[i].PublicKey.Bytes
-// 		fullsig := normalizeSignature(request.Signatures[i].Bytes)
-
->>>>>>> 8ce747ce
 // 		switch class {
 // 		case txscript.WitnessV0PubKeyHashTy:
 // 			tx.TxIn[i].Witness = wire.TxWitness{fullsig, pkData}
@@ -878,18 +722,10 @@
 // 			)
 // 		}
 // 	}
-<<<<<<< HEAD
-=======
-
->>>>>>> 8ce747ce
 // 	buf := bytes.NewBuffer(make([]byte, 0, tx.SerializeSize()))
 // 	if err := tx.Serialize(buf); err != nil {
 // 		return nil, wrapErr(ErrUnableToParseIntermediateResult, fmt.Errorf("%w serialize tx", err))
 // 	}
-<<<<<<< HEAD
-=======
-
->>>>>>> 8ce747ce
 // 	rawTx, err := json.Marshal(&signedTransaction{
 // 		Transaction:  hex.EncodeToString(buf.Bytes()),
 // 		InputAmounts: unsigned.InputAmounts,
@@ -900,18 +736,10 @@
 // 			fmt.Errorf("%w unable to serialize signed tx", err),
 // 		)
 // 	}
-<<<<<<< HEAD
-=======
-
->>>>>>> 8ce747ce
 // 	return &types.ConstructionCombineResponse{
 // 		SignedTransaction: hex.EncodeToString(rawTx),
 // 	}, nil
 // }
-<<<<<<< HEAD
-=======
-
->>>>>>> 8ce747ce
 func (s *ConstructionAPIService) ConstructionCombine(
 	ctx context.Context,
 	request *types.ConstructionCombineRequest,
@@ -1011,10 +839,6 @@
 // 			fmt.Errorf("%w signed transaction cannot be decoded", err),
 // 		)
 // 	}
-<<<<<<< HEAD
-=======
-
->>>>>>> 8ce747ce
 // 	var signed signedTransaction
 // 	if err := json.Unmarshal(decodedTx, &signed); err != nil {
 // 		return nil, wrapErr(
@@ -1022,10 +846,6 @@
 // 			fmt.Errorf("%w unable to unmarshal signed ravencoin transaction", err),
 // 		)
 // 	}
-<<<<<<< HEAD
-=======
-
->>>>>>> 8ce747ce
 // 	bytesTx, err := hex.DecodeString(signed.Transaction)
 // 	if err != nil {
 // 		return nil, wrapErr(
@@ -1033,10 +853,6 @@
 // 			fmt.Errorf("%w unable to decode hex transaction", err),
 // 		)
 // 	}
-<<<<<<< HEAD
-=======
-
->>>>>>> 8ce747ce
 // 	tx, err := ravenutil.NewTxFromBytes(bytesTx)
 // 	if err != nil {
 // 		return nil, wrapErr(
@@ -1044,20 +860,12 @@
 // 			fmt.Errorf("%w unable to parse transaction", err),
 // 		)
 // 	}
-<<<<<<< HEAD
-=======
-
->>>>>>> 8ce747ce
 // 	return &types.TransactionIdentifierResponse{
 // 		TransactionIdentifier: &types.TransactionIdentifier{
 // 			Hash: tx.Hash().String(),
 // 		},
 // 	}, nil
 // }
-<<<<<<< HEAD
-=======
-
->>>>>>> 8ce747ce
 func (s *ConstructionAPIService) ConstructionHash(
 	ctx context.Context,
 	request *types.ConstructionHashRequest,
@@ -1109,10 +917,6 @@
 // 			fmt.Errorf("%w transaction cannot be decoded", err),
 // 		)
 // 	}
-<<<<<<< HEAD
-=======
-
->>>>>>> 8ce747ce
 // 	var unsigned unsignedTransaction
 // 	if err := json.Unmarshal(decodedTx, &unsigned); err != nil {
 // 		return nil, wrapErr(
@@ -1120,10 +924,6 @@
 // 			fmt.Errorf("%w unable to unmarshal ravencoin transaction", err),
 // 		)
 // 	}
-<<<<<<< HEAD
-=======
-
->>>>>>> 8ce747ce
 // 	decodedCoreTx, err := hex.DecodeString(unsigned.Transaction)
 // 	if err != nil {
 // 		return nil, wrapErr(
@@ -1131,10 +931,6 @@
 // 			fmt.Errorf("%w transaction cannot be decoded", err),
 // 		)
 // 	}
-<<<<<<< HEAD
-=======
-
->>>>>>> 8ce747ce
 // 	var tx wire.MsgTx
 // 	if err := tx.Deserialize(bytes.NewReader(decodedCoreTx)); err != nil {
 // 		return nil, wrapErr(
@@ -1142,10 +938,6 @@
 // 			fmt.Errorf("%w unable to deserialize tx", err),
 // 		)
 // 	}
-<<<<<<< HEAD
-=======
-
->>>>>>> 8ce747ce
 // 	ops := []*types.Operation{}
 // 	for i, input := range tx.TxIn {
 // 		networkIndex := int64(i)
@@ -1174,10 +966,6 @@
 // 			},
 // 		})
 // 	}
-<<<<<<< HEAD
-=======
-
->>>>>>> 8ce747ce
 // 	for i, output := range tx.TxOut {
 // 		networkIndex := int64(i)
 // 		_, addr, err := ravencoin.ParseSingleAddress(nil /*s.config.Params*/, output.PkScript)
@@ -1187,10 +975,6 @@
 // 				fmt.Errorf("%w unable to parse output address", err),
 // 			)
 // 		}
-<<<<<<< HEAD
-=======
-
->>>>>>> 8ce747ce
 // 		ops = append(ops, &types.Operation{
 // 			OperationIdentifier: &types.OperationIdentifier{
 // 				Index:        int64(len(ops)),
@@ -1206,19 +990,11 @@
 // 			},
 // 		})
 // 	}
-<<<<<<< HEAD
-=======
-
->>>>>>> 8ce747ce
 // 	return &types.ConstructionParseResponse{
 // 		Operations:               ops,
 // 		AccountIdentifierSigners: []*types.AccountIdentifier{},
 // 	}, nil
 // }
-<<<<<<< HEAD
-=======
-
->>>>>>> 8ce747ce
 func (s *ConstructionAPIService) parseUnsignedTransaction(
 	request *types.ConstructionParseRequest,
 ) (*types.ConstructionParseResponse, *types.Error) {
@@ -1325,10 +1101,6 @@
 // 			fmt.Errorf("%w signed transaction cannot be decoded", err),
 // 		)
 // 	}
-<<<<<<< HEAD
-=======
-
->>>>>>> 8ce747ce
 // 	var signed signedTransaction
 // 	if err := json.Unmarshal(decodedTx, &signed); err != nil {
 // 		return nil, wrapErr(
@@ -1336,10 +1108,6 @@
 // 			fmt.Errorf("%w unable to unmarshal signed ravencoin transaction", err),
 // 		)
 // 	}
-<<<<<<< HEAD
-=======
-
->>>>>>> 8ce747ce
 // 	serializedTx, err := hex.DecodeString(signed.Transaction)
 // 	if err != nil {
 // 		return nil, wrapErr(
@@ -1347,10 +1115,6 @@
 // 			fmt.Errorf("%w unable to decode hex transaction", err),
 // 		)
 // 	}
-<<<<<<< HEAD
-=======
-
->>>>>>> 8ce747ce
 // 	var tx wire.MsgTx
 // 	if err := tx.Deserialize(bytes.NewReader(serializedTx)); err != nil {
 // 		return nil, wrapErr(
@@ -1358,10 +1122,6 @@
 // 			fmt.Errorf("%w unable to decode msgTx", err),
 // 		)
 // 	}
-<<<<<<< HEAD
-=======
-
->>>>>>> 8ce747ce
 // 	ops := []*types.Operation{}
 // 	signers := []*types.AccountIdentifier{}
 // 	for i, input := range tx.TxIn {
@@ -1372,10 +1132,6 @@
 // 				fmt.Errorf("%w: unable to compute pk script", err),
 // 			)
 // 		}
-<<<<<<< HEAD
-=======
-
->>>>>>> 8ce747ce
 // 		_, addr, err := ravencoin.ParseSingleAddress(nil /*s.config.Params*/, pkScript.Script())
 // 		if err != nil {
 // 			return nil, wrapErr(
@@ -1383,10 +1139,6 @@
 // 				fmt.Errorf("%w unable to decode address", err),
 // 			)
 // 		}
-<<<<<<< HEAD
-=======
-
->>>>>>> 8ce747ce
 // 		networkIndex := int64(i)
 // 		signers = append(signers, &types.AccountIdentifier{
 // 			Address: addr.EncodeAddress(),
@@ -1416,10 +1168,6 @@
 // 			},
 // 		})
 // 	}
-<<<<<<< HEAD
-=======
-
->>>>>>> 8ce747ce
 // 	for i, output := range tx.TxOut {
 // 		networkIndex := int64(i)
 // 		_, addr, err := ravencoin.ParseSingleAddress(nil /*s.config.Params*/, output.PkScript)
@@ -1429,10 +1177,6 @@
 // 				fmt.Errorf("%w unable to parse output address", err),
 // 			)
 // 		}
-<<<<<<< HEAD
-=======
-
->>>>>>> 8ce747ce
 // 		ops = append(ops, &types.Operation{
 // 			OperationIdentifier: &types.OperationIdentifier{
 // 				Index:        int64(len(ops)),
@@ -1448,19 +1192,11 @@
 // 			},
 // 		})
 // 	}
-<<<<<<< HEAD
-=======
-
->>>>>>> 8ce747ce
 // 	return &types.ConstructionParseResponse{
 // 		Operations:               ops,
 // 		AccountIdentifierSigners: signers,
 // 	}, nil
 // }
-<<<<<<< HEAD
-=======
-
->>>>>>> 8ce747ce
 func (s *ConstructionAPIService) parseSignedTransaction(
 	request *types.ConstructionParseRequest,
 ) (*types.ConstructionParseResponse, *types.Error) {
@@ -1596,10 +1332,6 @@
 // 	if s.config.Mode != configuration.Online {
 // 		return nil, wrapErr(ErrUnavailableOffline, nil)
 // 	}
-<<<<<<< HEAD
-=======
-
->>>>>>> 8ce747ce
 // 	decodedTx, err := hex.DecodeString(request.SignedTransaction)
 // 	if err != nil {
 // 		return nil, wrapErr(
@@ -1607,10 +1339,6 @@
 // 			fmt.Errorf("%w signed transaction cannot be decoded", err),
 // 		)
 // 	}
-<<<<<<< HEAD
-=======
-
->>>>>>> 8ce747ce
 // 	var signed signedTransaction
 // 	if err := json.Unmarshal(decodedTx, &signed); err != nil {
 // 		return nil, wrapErr(
@@ -1618,18 +1346,10 @@
 // 			fmt.Errorf("%w unable to unmarshal signed ravencoin transaction", err),
 // 		)
 // 	}
-<<<<<<< HEAD
-=======
-
->>>>>>> 8ce747ce
 // 	txHash, err := s.client.SendRawTransaction(ctx, signed.Transaction)
 // 	if err != nil {
 // 		return nil, wrapErr(ErrRavend, fmt.Errorf("%w unable to submit transaction", err))
 // 	}
-<<<<<<< HEAD
-=======
-
->>>>>>> 8ce747ce
 // 	return &types.TransactionIdentifierResponse{
 // 		TransactionIdentifier: &types.TransactionIdentifier{
 // 			Hash: txHash,
