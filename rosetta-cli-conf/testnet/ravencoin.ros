--- conflicted
+++ resolved
@@ -27,11 +27,7 @@
 
 create_account(1){
   create{
-<<<<<<< HEAD
-    network = {"network":"Testnet3", "blockchain":"Ravencoin"};
-=======
     network = {"network":"Testnet7", "blockchain":"Ravencoin"};
->>>>>>> 8ce747ce
     key = generate_key({"curve_type": "secp256k1"});
     account = derive({
       "network_identifier": {{network}},
@@ -48,11 +44,7 @@
 
 transfer(10){
   transfer_dry_run{
-<<<<<<< HEAD
-    transfer_dry_run.network = {"network":"Testnet3", "blockchain":"Ravencoin"};
-=======
     transfer_dry_run.network = {"network":"Testnet7", "blockchain":"Ravencoin"};
->>>>>>> 8ce747ce
     currency = {"symbol":"tRVN", "decimals":8};
 
     // We set the max_fee_amount to know how much buffer we should
@@ -173,11 +165,7 @@
 
 return_funds(10){
   transfer_dry_run{
-<<<<<<< HEAD
-    transfer_dry_run.network = {"network":"Testnet3", "blockchain":"Ravencoin"};
-=======
     transfer_dry_run.network = {"network":"Testnet7", "blockchain":"Ravencoin"};
->>>>>>> 8ce747ce
     currency = {"symbol":"tRVN", "decimals":8};
 
     // We look for a sender that is able to pay the 
